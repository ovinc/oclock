"""Test oclock module with pytest"""

import time, threading, random

from oclock.performance import performance_test
from oclock import Timer, Countdown, loop
from oclock import parse_time, measure_time, measure_duration


def test_timer():
    """Test Timer() class (checkpt() and interval)"""
    data = performance_test(dt=0.05, nloops=40, fmax=0.9, plot=False)
    assert round(data['mean dt (s)'], 2) == 0.05


<<<<<<< HEAD
def test_timer_precise():
    """Test Timer() class in precise mode (precision not tested here)"""
    data = performance_test(dt=0.05, nloops=40, fmax=0.9, plot=False, precise=True)
    assert round(data['mean dt (s)'], 2) == 0.05
=======
def test_decorator():
    """Test the @loop decorator and various Timer methods"""

    timer = Timer(interval=0.1)
    dt = 0.6  # interval between commands

    def timer_control(timer):
        """define a succession of commands to apply to the timer."""
        methods = timer.reset, timer.pause, timer.resume, timer.stop
        print('timer interval: {}'.format(timer.interval))
        print('interval between commands: {}'.format(dt))
        for method in methods:
            time.sleep(dt)
            print(method)
            print('elapsed/paused before method: {:.3f}/{:.3f}'
                  .format(timer.elapsed_time, timer.pause_time))
            method()
            print('elapsed/paused after method: {:.3f}/{:.3f}'
                  .format(timer.elapsed_time, timer.pause_time))

    @loop(timer)
    def my_function():
        time.sleep(0.05 * random.random())

    threading.Thread(target=timer_control, args=(timer,)).start()
    my_function()

    assert round(timer.elapsed_time, 1) == 2 * dt
    assert round(timer.pause_time, 1) == dt
>>>>>>> a93c4806


def test_parse():
    """Test parsing of time strings."""
    t1 = parse_time('::5')
    t2 = parse_time('1::')
    t3 = parse_time('2:30:25')
    t4 = parse_time('::')

    ts = t1, t2, t3, t4
    ss = 5, 3600, 9025, 0

    for t, s in zip(ts, ss):
        assert t.total_seconds() == s


def test_measure_time():
    """Test measure_time() context manager."""
    with measure_time() as timing:
        time.sleep(1)
    assert round(timing['dt (s)'], 1) == 0.5


def test_measure_duration():
    """Test measure_time() context manager."""
    with measure_duration() as duration:
        time.sleep(1)
    assert round(duration['duration (s)'], 1) == 1


def test_countdown():
    """Test interactive countdown."""
    countdown = Countdown('::5')
    assert countdown.done<|MERGE_RESOLUTION|>--- conflicted
+++ resolved
@@ -13,12 +13,12 @@
     assert round(data['mean dt (s)'], 2) == 0.05
 
 
-<<<<<<< HEAD
 def test_timer_precise():
     """Test Timer() class in precise mode (precision not tested here)"""
     data = performance_test(dt=0.05, nloops=40, fmax=0.9, plot=False, precise=True)
     assert round(data['mean dt (s)'], 2) == 0.05
-=======
+
+
 def test_decorator():
     """Test the @loop decorator and various Timer methods"""
 
@@ -48,7 +48,6 @@
 
     assert round(timer.elapsed_time, 1) == 2 * dt
     assert round(timer.pause_time, 1) == dt
->>>>>>> a93c4806
 
 
 def test_parse():
