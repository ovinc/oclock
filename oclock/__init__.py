"""Timing tools, including cancellable timers for loops of constant duration."""

from .timer import Timer
from .countdown import Countdown
from .general import parse_time, measure_time, measure_duration
from .loop import loop, interactiveloop
<<<<<<< HEAD
from .event import Event
=======

# from importlib.metadata import version (only for python 3.8+)
from importlib_metadata import version

__version__ = version('oclock')
__author__ = 'Olivier Vincent'
__license__ = '3-Clause BSD'
>>>>>>> e95fae3f
<|MERGE_RESOLUTION|>--- conflicted
+++ resolved
@@ -4,14 +4,11 @@
 from .countdown import Countdown
 from .general import parse_time, measure_time, measure_duration
 from .loop import loop, interactiveloop
-<<<<<<< HEAD
 from .event import Event
-=======
 
 # from importlib.metadata import version (only for python 3.8+)
 from importlib_metadata import version
 
 __version__ = version('oclock')
 __author__ = 'Olivier Vincent'
-__license__ = '3-Clause BSD'
->>>>>>> e95fae3f
+__license__ = '3-Clause BSD'